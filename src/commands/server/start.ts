--- conflicted
+++ resolved
@@ -112,9 +112,7 @@
     }),
     directory: string({
       char: 'd',
-<<<<<<< HEAD
-      description: 'Directory to store logs into',
-      default: './logs'
+      description: 'Directory to store logs into'
     }),
     'host-persisted-volume-storage-class-name': string({
       description: 'Storage class name to configure Eclipse Che volume. Parameter is used only when installer is operator.',
@@ -128,10 +126,6 @@
       description: 'Host volume path to store Eclipse Che data. Parameter is used only when installer is operator.',
       default: ''
     }),
-=======
-      description: 'Directory to store logs into'
-    })
->>>>>>> 68925496
   }
 
   static getTemplatesDir(): string {
